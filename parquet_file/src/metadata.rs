--- conflicted
+++ resolved
@@ -487,7 +487,6 @@
 #[cfg(test)]
 mod tests {
     use super::*;
-<<<<<<< HEAD
 
     use internal_types::selection::Selection;
 
@@ -495,28 +494,6 @@
         metadata::read_schema_from_parquet_metadata,
         utils::{load_parquet_from_store, make_chunk, make_chunk_no_row_group, make_object_store},
     };
-=======
-    use crate::{chunk::Chunk, storage::Storage};
-    use arrow::{
-        array::{
-            Array, ArrayRef, BooleanArray, DictionaryArray, Float64Array, Int64Array, StringArray,
-            TimestampNanosecondArray, UInt64Array,
-        },
-        datatypes::Int32Type,
-        record_batch::RecordBatch,
-    };
-    use data_types::{
-        partition_metadata::{ColumnSummary, StatValues, Statistics, TableSummary},
-        server_id::ServerId,
-        timestamp::TimestampRange,
-    };
-    use datafusion::physical_plan::SendableRecordBatchStream;
-    use datafusion_util::MemoryStream;
-    use futures::TryStreamExt;
-    use internal_types::{schema::builder::SchemaBuilder, selection::Selection};
-    use object_store::{memory::InMemory, ObjectStore, ObjectStoreApi};
-    use tracker::MemRegistry;
->>>>>>> 411cf134
 
     #[tokio::test]
     async fn test_restore_from_file() {
